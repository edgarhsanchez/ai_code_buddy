--- conflicted
+++ resolved
@@ -1,7 +1,6 @@
 #!/bin/bash
 # filepath: /Volumes/U34 Bolt/Documents/github/ai_code_buddy/bump_version.sh
 
-<<<<<<< HEAD
 # Function to generate credits.rs with current contributors and dependencies
 generate_credits() {
     echo "🔄 Generating credits.rs with current contributors and dependencies..."
@@ -365,22 +364,6 @@
     DRY_RUN=true
     shift
 fi
-=======
-# Run clippy to check for warnings before proceeding
-echo "🔍 Running cargo clippy to check for warnings..."
-if ! cargo clippy -- -D warnings; then
-  echo "❌ Clippy found warnings or errors. Please fix them before bumping version."
-  exit 1
-fi
-echo "✅ Clippy check passed!"
-
-# Check if git working directory is clean
-if ! git diff --quiet || ! git diff --staged --quiet; then
-  echo "❌ Git working directory is not clean. Please commit or stash changes before bumping version."
-  exit 1
-fi
-echo "✅ Git working directory is clean!"
->>>>>>> 138ac2cb
 
 # If no version provided, auto-increment patch version
 if [ -z "$1" ] || [ "$DRY_RUN" = true ]; then
@@ -446,7 +429,6 @@
 git checkout -b "$BRANCH_NAME"
 echo "✅ Branch created and checked out!"
 
-<<<<<<< HEAD
 # Add both Cargo.toml, Cargo.lock, and the updated credits.rs
 git add Cargo.toml Cargo.lock src/core/credits.rs
 git commit -m "chore: bump version to $NEW_VERSION
@@ -454,18 +436,6 @@
 - Updated project contributors from git history
 - Refreshed library dependencies and licenses
 - Auto-generated comprehensive credits information"
-=======
-# Add both Cargo.toml and Cargo.lock
-echo "📦 Staging version files..."
-git add Cargo.toml Cargo.lock
-echo "✅ Files staged!"
-
-echo "💾 Committing version bump..."
-git commit -m "chore: bump version to $NEW_VERSION"
-echo "✅ Commit created!"
-
-echo "🚀 Pushing branch to remote..."
->>>>>>> 138ac2cb
 git push origin "$BRANCH_NAME"
 echo "✅ Branch pushed!"
 
