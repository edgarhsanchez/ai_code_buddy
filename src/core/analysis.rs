--- conflicted
+++ resolved
@@ -342,11 +342,8 @@
             exclude_patterns: exclude.into_iter().map(|s| s.to_string()).collect(),
             use_gpu: false,
             force_cpu: true,
-<<<<<<< HEAD
             parallel: false,
-=======
             disable_ai: false,
->>>>>>> 138ac2cb
         }
     }
 
