--- conflicted
+++ resolved
@@ -23,11 +23,8 @@
         include_patterns: vec!["*.rs".to_string()],
         use_gpu: true,
         force_cpu: false,
-<<<<<<< HEAD
         parallel: false,
-=======
         disable_ai: false,
->>>>>>> 138ac2cb
     };
 
     assert_eq!(args.repo_path, "/test/path");
@@ -56,11 +53,8 @@
         include_patterns: vec![],
         use_gpu: false,
         force_cpu: true,
-<<<<<<< HEAD
         parallel: false,
-=======
         disable_ai: false,
->>>>>>> 138ac2cb
     };
 
     assert_eq!(args.repo_path, ".");
@@ -101,11 +95,8 @@
         include_patterns: vec!["*.rs".to_string(), "*.toml".to_string()],
         use_gpu: false,
         force_cpu: true,
-<<<<<<< HEAD
         parallel: false,
-=======
         disable_ai: false,
->>>>>>> 138ac2cb
     };
 
     assert_eq!(args.exclude_patterns.len(), 2);
