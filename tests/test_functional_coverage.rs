// Re-enabled functional coverage tests for improved coverage
// Comprehensive functional tests to achieve high code coverage
// This focuses on actual method calls rather than just data structure testing

use ai_code_buddy::args::{Args, OutputFormat};
use ai_code_buddy::core::ai_analyzer::{AIAnalyzer, AnalysisRequest, GpuBackend, ProgressUpdate};
use ai_code_buddy::core::git::GitAnalyzer;
use ai_code_buddy::core::review::{CommitStatus, Issue, Review};
use std::fs;
use tempfile::{tempdir, TempDir};

fn create_test_git_repo() -> Result<TempDir, Box<dyn std::error::Error>> {
    let dir = tempdir()?;
    let repo_path = dir.path();

    // Initialize git repository
    std::process::Command::new("git")
        .arg("init")
        .current_dir(repo_path)
        .output()?;

    // Create a test file
    fs::write(repo_path.join("test.rs"), "fn main() {}")?;

    // Add and commit the file
    std::process::Command::new("git")
        .args(["add", "."])
        .current_dir(repo_path)
        .output()?;

    std::process::Command::new("git")
        .args(["config", "user.email", "test@example.com"])
        .current_dir(repo_path)
        .output()?;

    std::process::Command::new("git")
        .args(["config", "user.name", "Test User"])
        .current_dir(repo_path)
        .output()?;

    std::process::Command::new("git")
        .args(["commit", "-m", "Initial commit"])
        .current_dir(repo_path)
        .output()?;

    Ok(dir)
}

#[test]
fn test_git_analyzer_creation() {
    let temp_dir = create_test_git_repo().unwrap();
    let repo_path = temp_dir.path().to_str().unwrap();

    let analyzer = GitAnalyzer::new(repo_path);
    assert!(analyzer.is_ok());
}

#[test]
fn test_git_analyzer_get_changed_files() {
    let temp_dir = create_test_git_repo().unwrap();
    let repo_path = temp_dir.path().to_str().unwrap();

    let analyzer = GitAnalyzer::new(repo_path).unwrap();

    // Test with same branch (should return empty)
    let result = analyzer.get_changed_files("HEAD", "HEAD");
    assert!(result.is_ok());
    assert_eq!(result.unwrap().len(), 0);

    // Create a new file for testing differences
    fs::write(temp_dir.path().join("new_file.rs"), "fn new_function() {}").unwrap();

    let result = analyzer.get_changed_files("HEAD", "HEAD");
    assert!(result.is_ok());
}

#[test]
fn test_git_analyzer_get_file_content() {
    let temp_dir = create_test_git_repo().unwrap();
    let repo_path = temp_dir.path().to_str().unwrap();

    let analyzer = GitAnalyzer::new(repo_path).unwrap();

    // Test getting content of existing file
    let result = analyzer.get_file_content("test.rs", "HEAD");
    assert!(result.is_ok());
    assert_eq!(result.unwrap(), "fn main() {}");

    // Test getting content of non-existent file
    let result = analyzer.get_file_content("nonexistent.rs", "HEAD");
    assert!(result.is_err());
}

#[test]
fn test_git_analyzer_get_uncommitted_files() {
    let temp_dir = create_test_git_repo().unwrap();
    let repo_path = temp_dir.path().to_str().unwrap();

    let analyzer = GitAnalyzer::new(repo_path).unwrap();

    let result = analyzer.get_uncommitted_files();
    assert!(result.is_ok());
}

#[test]
fn test_git_analyzer_get_file_status() {
    let temp_dir = create_test_git_repo().unwrap();
    let repo_path = temp_dir.path().to_str().unwrap();

    let analyzer = GitAnalyzer::new(repo_path).unwrap();

    let result = analyzer.get_file_status("test.rs");
    assert!(result.is_ok());
}

#[test]
fn test_review_structure() {
    let review = Review {
        files_count: 5,
        issues_count: 10,
        critical_issues: 1,
        high_issues: 2,
        medium_issues: 3,
        low_issues: 4,
        issues: vec![],
    };

    assert_eq!(review.files_count, 5);
    assert_eq!(review.issues_count, 10);
    assert_eq!(review.critical_issues, 1);
    assert_eq!(review.high_issues, 2);
    assert_eq!(review.medium_issues, 3);
    assert_eq!(review.low_issues, 4);
}

#[test]
fn test_review_with_issues() {
    let issues = vec![
        Issue {
            file: "test1.rs".to_string(),
            line: 10,
            severity: "High".to_string(),
            category: "Security".to_string(),
            description: "High severity issue".to_string(),
            commit_status: CommitStatus::Modified,
        },
        Issue {
            file: "test2.rs".to_string(),
            line: 20,
            severity: "Medium".to_string(),
            category: "Performance".to_string(),
            description: "Medium severity issue".to_string(),
            commit_status: CommitStatus::Staged,
        },
    ];

    let review = Review {
        files_count: 2,
        issues_count: 2,
        critical_issues: 0,
        high_issues: 1,
        medium_issues: 1,
        low_issues: 0,
        issues,
    };

    assert_eq!(review.issues.len(), 2);
    assert_eq!(review.high_issues, 1);
    assert_eq!(review.medium_issues, 1);
}

#[test]
fn test_args_structure() {
    // Test various argument combinations
    let args = Args {
        repo_path: ".".to_string(),
        source_branch: "develop".to_string(),
        target_branch: "main".to_string(),
        cli_mode: false,
        verbose: true,
        show_credits: false,
        output_format: OutputFormat::Json,
        exclude_patterns: vec!["*.tmp".to_string()],
        include_patterns: vec!["*.rs".to_string()],
        use_gpu: true,
        force_cpu: false,
<<<<<<< HEAD
        parallel: false,
=======
        disable_ai: false,
>>>>>>> 138ac2cb
    };

    // Verify all fields are accessible
    assert_eq!(args.source_branch, "develop");
    assert_eq!(args.target_branch, "main");
    assert_eq!(args.output_format, OutputFormat::Json);
    assert_eq!(args.use_gpu, true);
    assert_eq!(args.verbose, true);
}

#[test]
fn test_commit_status_variants() {
    let variants = vec![
        CommitStatus::Committed,
        CommitStatus::Staged,
        CommitStatus::Modified,
        CommitStatus::Untracked,
    ];

    for status in variants {
        // Test that all variants can be created and used
        let issue = Issue {
            file: "test.rs".to_string(),
            line: 1,
            severity: "Low".to_string(),
            category: "Test".to_string(),
            description: "Test description".to_string(),
            commit_status: status,
        };

        // Just verify we can create the issue successfully
        assert_eq!(issue.line, 1);
    }
}

#[test]
fn test_gpu_backend_display_formatting() {
    assert_eq!(format!("{}", GpuBackend::Metal), "Metal");
    assert_eq!(format!("{}", GpuBackend::Cuda), "CUDA");
    assert_eq!(format!("{}", GpuBackend::Mkl), "MKL");
    assert_eq!(format!("{}", GpuBackend::Cpu), "CPU");
}

#[test]
fn test_issue_field_access() {
    let issue = Issue {
        file: "src/main.rs".to_string(),
        line: 42,
        severity: "Critical".to_string(),
        category: "Security".to_string(),
        description: "Buffer overflow vulnerability".to_string(),
        commit_status: CommitStatus::Modified,
    };

    // Test all field access
    assert_eq!(issue.file, "src/main.rs");
    assert_eq!(issue.line, 42);
    assert_eq!(issue.severity, "Critical");
    assert_eq!(issue.category, "Security");
    assert_eq!(issue.description, "Buffer overflow vulnerability");
}

#[test]
fn test_progress_update_field_access() {
    let progress = ProgressUpdate {
        current_file: "src/lib.rs".to_string(),
        progress: 75.5,
        stage: "Analyzing patterns".to_string(),
    };

    // Test all field access
    assert_eq!(progress.current_file, "src/lib.rs");
    assert_eq!(progress.progress, 75.5);
    assert_eq!(progress.stage, "Analyzing patterns");
}

#[test]
fn test_analysis_request_field_access() {
    let request = AnalysisRequest {
        file_path: "src/utils.rs".to_string(),
        content: "pub fn utility_function() {}".to_string(),
        language: "rust".to_string(),
        commit_status: CommitStatus::Staged,
    };

    // Test all field access
    assert_eq!(request.file_path, "src/utils.rs");
    assert_eq!(request.content, "pub fn utility_function() {}");
    assert_eq!(request.language, "rust");
}

// Test analyzing different file types with mock content to trigger rule-based analysis
#[test]
fn test_analyze_different_languages() {
    // These tests can't directly call the async analyzer, but we can test the data structures
    // that would be passed to it

    let rust_request = AnalysisRequest {
        file_path: "test.rs".to_string(),
        content: "fn unsafe_function() { unsafe { /* dangerous code */ } }".to_string(),
        language: "rust".to_string(),
        commit_status: CommitStatus::Modified,
    };

    let python_request = AnalysisRequest {
        file_path: "test.py".to_string(),
        content: "exec(user_input)  # Security issue".to_string(),
        language: "python".to_string(),
        commit_status: CommitStatus::Staged,
    };

    let js_request = AnalysisRequest {
        file_path: "test.js".to_string(),
        content: "eval(userInput);  // Security vulnerability".to_string(),
        language: "javascript".to_string(),
        commit_status: CommitStatus::Untracked,
    };

    // Verify all requests are properly structured
    assert_eq!(rust_request.language, "rust");
    assert!(rust_request.content.contains("unsafe"));

    assert_eq!(python_request.language, "python");
    assert!(python_request.content.contains("exec"));

    assert_eq!(js_request.language, "javascript");
    assert!(js_request.content.contains("eval"));
}

#[test]
fn test_output_format_variants() {
    let formats = vec![
        OutputFormat::Summary,
        OutputFormat::Detailed,
        OutputFormat::Json,
        OutputFormat::Markdown,
    ];

    for format in formats {
        let args = Args {
            repo_path: ".".to_string(),
            source_branch: "main".to_string(),
            target_branch: "HEAD".to_string(),
            cli_mode: false,
            verbose: false,
            show_credits: false,
            output_format: format,
            exclude_patterns: vec![],
            include_patterns: vec![],
            use_gpu: false,
            force_cpu: false,
<<<<<<< HEAD
            parallel: false,
=======
            disable_ai: false,
>>>>>>> 138ac2cb
        };

        // Verify the format was set correctly
        match args.output_format {
            OutputFormat::Summary => assert!(true),
            OutputFormat::Detailed => assert!(true),
            OutputFormat::Json => assert!(true),
            OutputFormat::Markdown => assert!(true),
        }
    }
}

#[test]
fn test_git_analyzer_invalid_repo() {
    let result = GitAnalyzer::new("/nonexistent/path");
    assert!(result.is_err());
}

#[test]
fn test_issue_serialization() {
    let issue = Issue {
        file: "test.rs".to_string(),
        line: 123,
        severity: "High".to_string(),
        category: "Security".to_string(),
        description: "Test issue description".to_string(),
        commit_status: CommitStatus::Modified,
    };

    // Test that we can serialize and deserialize
    let serialized = serde_json::to_string(&issue).unwrap();
    let deserialized: Issue = serde_json::from_str(&serialized).unwrap();

    assert_eq!(issue.file, deserialized.file);
    assert_eq!(issue.line, deserialized.line);
    assert_eq!(issue.severity, deserialized.severity);
}

#[test]
fn test_review_serialization() {
    let review = Review {
        files_count: 3,
        issues_count: 5,
        critical_issues: 1,
        high_issues: 2,
        medium_issues: 1,
        low_issues: 1,
        issues: vec![],
    };

    // Test that we can serialize and deserialize
    let serialized = serde_json::to_string(&review).unwrap();
    let deserialized: Review = serde_json::from_str(&serialized).unwrap();

    assert_eq!(review.files_count, deserialized.files_count);
    assert_eq!(review.issues_count, deserialized.issues_count);
    assert_eq!(review.critical_issues, deserialized.critical_issues);
}

// Disabled overlapping functional coverage tests; superseded by clean variant.

#[test]
fn legacy_functional_coverage_placeholder() {
    assert!(true);
}<|MERGE_RESOLUTION|>--- conflicted
+++ resolved
@@ -184,11 +184,8 @@
         include_patterns: vec!["*.rs".to_string()],
         use_gpu: true,
         force_cpu: false,
-<<<<<<< HEAD
         parallel: false,
-=======
         disable_ai: false,
->>>>>>> 138ac2cb
     };
 
     // Verify all fields are accessible
@@ -340,11 +337,8 @@
             include_patterns: vec![],
             use_gpu: false,
             force_cpu: false,
-<<<<<<< HEAD
             parallel: false,
-=======
             disable_ai: false,
->>>>>>> 138ac2cb
         };
 
         // Verify the format was set correctly
