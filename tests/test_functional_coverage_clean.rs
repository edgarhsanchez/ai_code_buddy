--- conflicted
+++ resolved
@@ -183,11 +183,8 @@
         include_patterns: vec!["*.rs".to_string()],
         use_gpu: true,
         force_cpu: false,
-<<<<<<< HEAD
         parallel: false,
-=======
         disable_ai: false,
->>>>>>> 138ac2cb
     };
 
     // Verify all fields are accessible
@@ -301,11 +298,8 @@
             include_patterns: vec![],
             use_gpu: false,
             force_cpu: false,
-<<<<<<< HEAD
             parallel: false,
-=======
             disable_ai: false,
->>>>>>> 138ac2cb
         };
 
         // Verify the format was set correctly
