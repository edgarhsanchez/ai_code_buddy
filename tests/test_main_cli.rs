--- conflicted
+++ resolved
@@ -19,11 +19,8 @@
         include_patterns: vec![],
         use_gpu: false,
         force_cpu: false,
-<<<<<<< HEAD
-        parallel: false,
-=======
-        disable_ai: false,
->>>>>>> 138ac2cb
+        parallel: false,
+        disable_ai: false,
     };
 
     let result = run_cli_mode(args);
@@ -48,11 +45,8 @@
         include_patterns: vec![],
         use_gpu: false,
         force_cpu: false,
-<<<<<<< HEAD
-        parallel: false,
-=======
-        disable_ai: false,
->>>>>>> 138ac2cb
+        parallel: false,
+        disable_ai: false,
     };
 
     // This should work even with an empty/non-git directory
@@ -86,11 +80,8 @@
             include_patterns: vec![],
             use_gpu: false,
             force_cpu: false,
-<<<<<<< HEAD
             parallel: false,
-=======
             disable_ai: false,
->>>>>>> 138ac2cb
         };
 
         let result = run_cli_mode(args);
@@ -116,11 +107,8 @@
         include_patterns: vec!["*.rs".to_string(), "*.toml".to_string()],
         use_gpu: false,
         force_cpu: false,
-<<<<<<< HEAD
-        parallel: false,
-=======
-        disable_ai: false,
->>>>>>> 138ac2cb
+        parallel: false,
+        disable_ai: false,
     };
 
     let result = run_cli_mode(args);
@@ -145,11 +133,8 @@
         include_patterns: vec![],
         use_gpu: false,
         force_cpu: false,
-<<<<<<< HEAD
-        parallel: false,
-=======
-        disable_ai: false,
->>>>>>> 138ac2cb
+        parallel: false,
+        disable_ai: false,
     };
 
     let result = run_cli_mode(args);
@@ -175,11 +160,8 @@
         include_patterns: vec![],
         use_gpu: true,
         force_cpu: false,
-<<<<<<< HEAD
-        parallel: false,
-=======
-        disable_ai: false,
->>>>>>> 138ac2cb
+        parallel: false,
+        disable_ai: false,
     };
 
     let result_gpu = run_cli_mode(args_gpu);
@@ -198,11 +180,8 @@
         include_patterns: vec![],
         use_gpu: false,
         force_cpu: true,
-<<<<<<< HEAD
-        parallel: false,
-=======
-        disable_ai: false,
->>>>>>> 138ac2cb
+        parallel: false,
+        disable_ai: false,
     };
 
     let result_cpu = run_cli_mode(args_cpu);
@@ -234,11 +213,8 @@
         include_patterns: vec!["src/".to_string()],
         use_gpu: true,
         force_cpu: false,
-<<<<<<< HEAD
-        parallel: false,
-=======
-        disable_ai: false,
->>>>>>> 138ac2cb
+        parallel: false,
+        disable_ai: false,
     };
 
     assert_eq!(args.repo_path, "/test/path");
@@ -269,11 +245,8 @@
         include_patterns: vec![],
         use_gpu: false,
         force_cpu: false,
-<<<<<<< HEAD
-        parallel: false,
-=======
-        disable_ai: false,
->>>>>>> 138ac2cb
+        parallel: false,
+        disable_ai: false,
     };
 
     let result = run_cli_mode(args);
@@ -298,11 +271,8 @@
         include_patterns: vec![],
         use_gpu: false,
         force_cpu: false,
-<<<<<<< HEAD
-        parallel: false,
-=======
-        disable_ai: false,
->>>>>>> 138ac2cb
+        parallel: false,
+        disable_ai: false,
     };
 
     let result = run_cli_mode(args);
