use ai_code_buddy::{
    app_events_handler,
    args::{Args, OutputFormat},
    bevy_states::app::AppState,
    events::app::AppEvent,
    initialize_app,
};
use bevy::{app::App, ecs::event::Events, prelude::*, state::app::StatesPlugin};

#[test]
fn test_initialize_app() {
    let mut app = App::new();
    app.add_plugins(MinimalPlugins)
        .add_plugins(StatesPlugin)
        .init_state::<AppState>();

    let args = Args {
        repo_path: "/test/repo".to_string(),
        source_branch: "main".to_string(),
        target_branch: "feature".to_string(),
        cli_mode: false,
        verbose: false,
        show_credits: false,
        output_format: OutputFormat::Summary,
        exclude_patterns: vec![],
        include_patterns: vec![],
        use_gpu: false,
        force_cpu: false,
<<<<<<< HEAD
        parallel: false,
=======
        disable_ai: false,
>>>>>>> 138ac2cb
    };

    app.insert_resource(args);

    // Test that we can schedule the system
    app.add_systems(Startup, initialize_app);

    // Run startup systems
    app.update();

    // Check that the state was set to Overview
    let state = app.world().get_resource::<State<AppState>>().unwrap();
    assert_eq!(*state.get(), AppState::Overview);
}

#[test]
fn test_app_events_handler_switch_state() {
    let mut app = App::new();
    app.add_plugins(MinimalPlugins)
        .add_plugins(StatesPlugin)
        .init_state::<AppState>()
        .add_event::<AppEvent>();

    // Set initial state
    let mut next_state = app
        .world_mut()
        .get_resource_mut::<NextState<AppState>>()
        .unwrap();
    next_state.set(AppState::Overview);

    // Update to apply the initial state
    app.update();

    // Send switch state event
    let mut events = app
        .world_mut()
        .get_resource_mut::<Events<AppEvent>>()
        .unwrap();
    events.send(AppEvent::SwitchTo(AppState::Analysis));

    // Add the system
    app.add_systems(Update, app_events_handler);

    // Run the system
    app.update();

    // Update again to apply the state change
    app.update();

    // Check that the state changed
    let state = app.world().get_resource::<State<AppState>>().unwrap();
    assert_eq!(*state.get(), AppState::Analysis);
}

#[test]
fn test_app_events_handler_exit() {
    let mut app = App::new();
    app.add_plugins(MinimalPlugins)
        .add_plugins(StatesPlugin)
        .init_state::<AppState>()
        .add_event::<AppEvent>();

    // Send exit event
    let mut events = app
        .world_mut()
        .get_resource_mut::<Events<AppEvent>>()
        .unwrap();
    events.send(AppEvent::Exit);

    // Add the system
    app.add_systems(Update, app_events_handler);

    // Run the system
    app.update();

    // Check that exit event was sent
    let exit_events = app.world().get_resource::<Events<AppExit>>().unwrap();
    assert!(!exit_events.is_empty());
}

#[test]
fn test_app_events_handler_multiple_events() {
    let mut app = App::new();
    app.add_plugins(MinimalPlugins)
        .add_plugins(StatesPlugin)
        .init_state::<AppState>()
        .add_event::<AppEvent>();

    // Set initial state
    let mut next_state = app
        .world_mut()
        .get_resource_mut::<NextState<AppState>>()
        .unwrap();
    next_state.set(AppState::Overview);
    app.update();

    // Send multiple events
    let mut events = app
        .world_mut()
        .get_resource_mut::<Events<AppEvent>>()
        .unwrap();
    events.send(AppEvent::SwitchTo(AppState::Analysis));
    events.send(AppEvent::SwitchTo(AppState::Reports));
    events.send(AppEvent::Exit);

    // Add the system
    app.add_systems(Update, app_events_handler);

    // Run the system
    app.update();

    // Update again to apply state changes
    app.update();

    // Check that the last state change took effect (Reports)
    let state = app.world().get_resource::<State<AppState>>().unwrap();
    assert_eq!(*state.get(), AppState::Reports);

    // Check that exit event was sent
    let exit_events = app.world().get_resource::<Events<AppExit>>().unwrap();
    assert!(!exit_events.is_empty());
}

#[test]
fn test_state_transitions() {
    let states = vec![AppState::Overview, AppState::Analysis, AppState::Reports];

    for target_state in states {
        let mut app = App::new();
        app.add_plugins(MinimalPlugins)
            .add_plugins(StatesPlugin)
            .init_state::<AppState>()
            .add_event::<AppEvent>();

        // Set initial state
        let mut next_state = app
            .world_mut()
            .get_resource_mut::<NextState<AppState>>()
            .unwrap();
        next_state.set(AppState::Overview);
        app.update();

        // Send switch event
        let mut events = app
            .world_mut()
            .get_resource_mut::<Events<AppEvent>>()
            .unwrap();
        events.send(AppEvent::SwitchTo(target_state));

        // Add and run the system
        app.add_systems(Update, app_events_handler);
        app.update();
        app.update(); // Apply state change

        // Check that the state changed
        let current_state = app.world().get_resource::<State<AppState>>().unwrap();
        assert_eq!(*current_state.get(), target_state);
    }
}

#[test]
fn test_initialize_app_with_different_args() {
    let test_cases = vec![
        Args {
            repo_path: "/home/user/project".to_string(),
            source_branch: "develop".to_string(),
            target_branch: "master".to_string(),
            cli_mode: false,
            verbose: true,
            show_credits: false,
            output_format: OutputFormat::Detailed,
            exclude_patterns: vec!["*.tmp".to_string()],
            include_patterns: vec!["src/**".to_string()],
            use_gpu: true,
            force_cpu: false,
<<<<<<< HEAD
            parallel: false,
=======
            disable_ai: false,
>>>>>>> 138ac2cb
        },
        Args {
            repo_path: ".".to_string(),
            source_branch: "main".to_string(),
            target_branch: "HEAD".to_string(),
            cli_mode: false,
            verbose: false,
            show_credits: false,
            output_format: OutputFormat::Json,
            exclude_patterns: vec![],
            include_patterns: vec![],
            use_gpu: false,
            force_cpu: true,
<<<<<<< HEAD
            parallel: false,
=======
            disable_ai: false,
>>>>>>> 138ac2cb
        },
    ];

    for args in test_cases {
        let mut app = App::new();
        app.add_plugins(MinimalPlugins)
            .add_plugins(StatesPlugin)
            .init_state::<AppState>()
            .insert_resource(args);

        // Add and run the system
        app.add_systems(Startup, initialize_app);
        app.update();

        // Check that the state was set to Overview
        let state = app.world().get_resource::<State<AppState>>().unwrap();
        assert_eq!(*state.get(), AppState::Overview);
    }
}

#[test]
fn test_app_events_handler_no_events() {
    let mut app = App::new();
    app.add_plugins(MinimalPlugins)
        .add_plugins(StatesPlugin)
        .init_state::<AppState>()
        .add_event::<AppEvent>();

    // Set initial state
    let mut state = app
        .world_mut()
        .get_resource_mut::<NextState<AppState>>()
        .unwrap();
    state.set(AppState::Overview);
    app.update();

    // Don't send any events
    let initial_state = app.world().get_resource::<State<AppState>>().unwrap();
    let initial_state_value = *initial_state.get();

    // Add and run the system
    app.add_systems(Update, app_events_handler);
    app.update();

    // Check that the state didn't change
    let final_state = app.world().get_resource::<State<AppState>>().unwrap();
    assert_eq!(*final_state.get(), initial_state_value);

    // Check that no exit event was sent
    let exit_events = app.world().get_resource::<Events<AppExit>>().unwrap();
    assert!(exit_events.is_empty());
}

#[test]
fn test_event_system_setup() {
    let mut app = App::new();
    app.add_plugins(MinimalPlugins)
        .add_plugins(StatesPlugin)
        .init_state::<AppState>()
        .add_event::<AppEvent>();

    let args = Args {
        repo_path: "/test/repo".to_string(),
        source_branch: "main".to_string(),
        target_branch: "feature".to_string(),
        cli_mode: false,
        verbose: false,
        show_credits: false,
        output_format: OutputFormat::Summary,
        exclude_patterns: vec![],
        include_patterns: vec![],
        use_gpu: false,
        force_cpu: false,
<<<<<<< HEAD
        parallel: false,
=======
        disable_ai: false,
>>>>>>> 138ac2cb
    };

    app.insert_resource(args);

    // Verify that the event systems can be added without panicking
    app.add_systems(Startup, initialize_app)
        .add_systems(Update, app_events_handler);

    // Run a few updates
    for _ in 0..3 {
        app.update();
    }

    // If we get here without panicking, the test passes
    assert!(true);
}<|MERGE_RESOLUTION|>--- conflicted
+++ resolved
@@ -26,11 +26,8 @@
         include_patterns: vec![],
         use_gpu: false,
         force_cpu: false,
-<<<<<<< HEAD
         parallel: false,
-=======
         disable_ai: false,
->>>>>>> 138ac2cb
     };
 
     app.insert_resource(args);
@@ -206,11 +203,8 @@
             include_patterns: vec!["src/**".to_string()],
             use_gpu: true,
             force_cpu: false,
-<<<<<<< HEAD
             parallel: false,
-=======
             disable_ai: false,
->>>>>>> 138ac2cb
         },
         Args {
             repo_path: ".".to_string(),
@@ -224,11 +218,8 @@
             include_patterns: vec![],
             use_gpu: false,
             force_cpu: true,
-<<<<<<< HEAD
             parallel: false,
-=======
             disable_ai: false,
->>>>>>> 138ac2cb
         },
     ];
 
@@ -302,11 +293,8 @@
         include_patterns: vec![],
         use_gpu: false,
         force_cpu: false,
-<<<<<<< HEAD
         parallel: false,
-=======
         disable_ai: false,
->>>>>>> 138ac2cb
     };
 
     app.insert_resource(args);
