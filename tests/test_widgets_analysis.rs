use ai_code_buddy::{
    app_events_handler,
    args::Args,
    bevy_states::app::AppState,
    core::review::{CommitStatus, Issue, Review},
    events::analysis::AnalysisEvent,
    theme::THEME,
    widget_states::analysis::AnalysisWidgetState,
    widgets::analysis::{AnalysisPlugin, AnalysisWidget},
};
use bevy::{app::App, ecs::event::Events, prelude::*, state::app::StatesPlugin};
use bevy_ratatui::event::{KeyEvent as BevyKeyEvent, MouseEvent};
use crossterm::event::{KeyCode, KeyEvent, KeyEventKind, KeyModifiers};
use ratatui::{
    backend::TestBackend,
    buffer::Buffer,
    layout::Rect,
    style::{Color, Style},
    widgets::StatefulWidgetRef,
    Terminal,
};

#[test]
fn test_analysis_widget_state_default() {
    let state = AnalysisWidgetState::default();
    assert!(!state.is_analyzing);
    assert_eq!(state.progress, 0.0);
    assert_eq!(state.current_file, "");
    assert!(state.review.is_none());
    assert_eq!(state.selected_issue, 0);
}

#[test]
fn test_analysis_widget_state_start_analysis() {
    let mut state = AnalysisWidgetState::default();
    state.is_analyzing = false;
    state.progress = 50.0;
    state.current_file = "test.rs".to_string();
    state.review = Some(Review {
        issues: vec![Issue {
            category: "Test".to_string(),
            description: "Test issue".to_string(),
            file: "test.rs".to_string(),
            line: 1,
            severity: "high".to_string(),
            commit_status: CommitStatus::Modified,
        }],
        ..Default::default()
    });

    state.start_analysis();

    assert!(state.is_analyzing);
    assert_eq!(state.progress, 0.0);
    assert_eq!(state.current_file, "");
    assert!(state.review.is_none());
}

#[test]
fn test_analysis_widget_state_update_progress() {
    let mut state = AnalysisWidgetState::default();
    state.update_progress(75.0, "src/main.rs".to_string());

    assert_eq!(state.progress, 75.0);
    assert_eq!(state.current_file, "src/main.rs");
}

#[test]
fn test_analysis_widget_state_complete_analysis() {
    let mut state = AnalysisWidgetState::default();
    state.is_analyzing = true;
    state.progress = 50.0;

    let review = Review {
        issues: vec![
            Issue {
                category: "Security".to_string(),
                description: "Security issue".to_string(),
                file: "src/main.rs".to_string(),
                line: 42,
                severity: "high".to_string(),
                commit_status: CommitStatus::Modified,
            },
            Issue {
                category: "Performance".to_string(),
                description: "Performance issue".to_string(),
                file: "src/lib.rs".to_string(),
                line: 10,
                severity: "medium".to_string(),
                commit_status: CommitStatus::Staged,
            },
        ],
        ..Default::default()
    };

    state.complete_analysis(review.clone());

    assert!(!state.is_analyzing);
    assert_eq!(state.progress, 100.0);
    assert_eq!(state.selected_issue, 0);
    assert_eq!(state.review.as_ref().unwrap().issues.len(), 2);
}

#[test]
fn test_analysis_widget_state_move_issue_selection() {
    let mut state = AnalysisWidgetState::default();
    let review = Review {
        issues: vec![
            Issue {
                category: "Issue1".to_string(),
                description: "First issue".to_string(),
                file: "file1.rs".to_string(),
                line: 1,
                severity: "high".to_string(),
                commit_status: CommitStatus::Modified,
            },
            Issue {
                category: "Issue2".to_string(),
                description: "Second issue".to_string(),
                file: "file2.rs".to_string(),
                line: 2,
                severity: "medium".to_string(),
                commit_status: CommitStatus::Staged,
            },
            Issue {
                category: "Issue3".to_string(),
                description: "Third issue".to_string(),
                file: "file3.rs".to_string(),
                line: 3,
                severity: "low".to_string(),
                commit_status: CommitStatus::Untracked,
            },
        ],
        ..Default::default()
    };

    state.review = Some(review);

    // Test moving down
    state.move_issue_selection(1);
    assert_eq!(state.selected_issue, 1);

    // Test moving down again
    state.move_issue_selection(1);
    assert_eq!(state.selected_issue, 2);

    // Test moving down beyond bounds
    state.move_issue_selection(1);
    assert_eq!(state.selected_issue, 2);

    // Test moving up
    state.move_issue_selection(-1);
    assert_eq!(state.selected_issue, 1);

    // Test moving up beyond bounds
    state.move_issue_selection(-10);
    assert_eq!(state.selected_issue, 0);
}

#[test]
fn test_analysis_widget_state_move_issue_selection_empty() {
    let mut state = AnalysisWidgetState::default();
    state.selected_issue = 5;

    // Should not panic with empty review
    state.move_issue_selection(1);
    assert_eq!(state.selected_issue, 5);

    state.move_issue_selection(-1);
    assert_eq!(state.selected_issue, 5);
}

#[test]
fn test_analysis_widget_render_default_state() {
    let mut state = AnalysisWidgetState::default();
    let widget = AnalysisWidget;

    let area = Rect::new(0, 0, 80, 24);
    let mut buf = Buffer::empty(area);

    widget.render_ref(area, &mut buf, &mut state);

    // Check that title is rendered by collecting text from the title area
    let mut title_text = String::new();
    for x in 30..50 {
        let cell = &buf[(x, 1)];
        if !cell.symbol().is_empty() {
            title_text.push_str(cell.symbol());
        }
    }

    assert!(
        title_text.contains("Code Analysis"),
        "Title should contain 'Code Analysis', found: '{}'",
        title_text
    );
}

#[test]
fn test_analysis_widget_render_analyzing_state() {
    let mut state = AnalysisWidgetState::default();
    state.is_analyzing = true;
    state.progress = 75.0;
    state.current_file = "src/main.rs".to_string();

    let widget = AnalysisWidget;
    let area = Rect::new(0, 0, 80, 24);
    let mut buf = Buffer::empty(area);

    widget.render_ref(area, &mut buf, &mut state);

    // Check that progress information is rendered
    let content = buf.content();
    let content_str = content.iter().map(|cell| cell.symbol()).collect::<String>();

    assert!(content_str.contains("75"));
    assert!(content_str.contains("src/main.rs"));
}

#[test]
fn test_analysis_widget_render_completed_state() {
    let mut state = AnalysisWidgetState::default();
    let review = Review {
        issues: vec![
            Issue {
                category: "Security".to_string(),
                description: "Potential security vulnerability".to_string(),
                file: "src/auth.rs".to_string(),
                line: 25,
                severity: "high".to_string(),
                commit_status: CommitStatus::Modified,
            },
            Issue {
                category: "Performance".to_string(),
                description: "Inefficient algorithm".to_string(),
                file: "src/algorithm.rs".to_string(),
                line: 100,
                severity: "medium".to_string(),
                commit_status: CommitStatus::Staged,
            },
        ],
        ..Default::default()
    };

    state.review = Some(review);
    state.selected_issue = 1; // Select second issue

    let widget = AnalysisWidget;
    let area = Rect::new(0, 0, 80, 24);
    let mut buf = Buffer::empty(area);

    widget.render_ref(area, &mut buf, &mut state);

    // Check that issues are rendered
    let content = buf.content();
    let content_str = content.iter().map(|cell| cell.symbol()).collect::<String>();

    assert!(content_str.contains("Security"));
    assert!(content_str.contains("Performance"));
    assert!(content_str.contains("Potential security vulnerability"));
    assert!(content_str.contains("Inefficient algorithm"));
}

#[test]
fn test_analysis_widget_render_empty_issues() {
    let mut state = AnalysisWidgetState::default();
    let review = Review {
        issues: vec![],
        ..Default::default()
    };

    state.review = Some(review);

    let widget = AnalysisWidget;
    let area = Rect::new(0, 0, 80, 24);
    let mut buf = Buffer::empty(area);

    widget.render_ref(area, &mut buf, &mut state);

    // Check that "no issues found" message is rendered
    let content = buf.content();
    let content_str = content.iter().map(|cell| cell.symbol()).collect::<String>();

    assert!(content_str.contains("No issues found"));
}

#[test]
fn test_analysis_widget_render_small_area() {
    let mut state = AnalysisWidgetState::default();
    let widget = AnalysisWidget;

    let area = Rect::new(0, 0, 20, 10); // Very small area
    let mut buf = Buffer::empty(area);

    // Should not panic with small area
    widget.render_ref(area, &mut buf, &mut state);
}

#[test]
fn test_analysis_widget_render_large_area() {
    let mut state = AnalysisWidgetState::default();
    let widget = AnalysisWidget;

    let area = Rect::new(0, 0, 200, 100); // Large area
    let mut buf = Buffer::empty(area);

    widget.render_ref(area, &mut buf, &mut state);

    // Should handle large areas gracefully
    assert!(buf.area().width >= 200);
    assert!(buf.area().height >= 100);
}

#[test]
fn test_analysis_event_handler_escape_key() {
    let mut app = App::new();
    app.add_plugins(MinimalPlugins)
        .add_plugins(StatesPlugin)
        .init_state::<AppState>()
        .add_event::<AnalysisEvent>()
        .add_event::<ai_code_buddy::events::app::AppEvent>()
        .add_event::<bevy::app::AppExit>()
        .init_resource::<AnalysisWidgetState>()
        .insert_resource(Args {
            repo_path: ".".to_string(),
            source_branch: "main".to_string(),
            target_branch: "HEAD".to_string(),
            cli_mode: false,
            verbose: false,
            show_credits: false,
            output_format: ai_code_buddy::args::OutputFormat::Summary,
            exclude_patterns: vec![],
            include_patterns: vec![],
            use_gpu: false,
            force_cpu: false,
<<<<<<< HEAD

            parallel: false,
=======
            disable_ai: false,
>>>>>>> 138ac2cb
        })
        .add_plugins(bevy_tokio_tasks::TokioTasksPlugin::default());

    // Set state to Analysis
    let mut state = app
        .world_mut()
        .get_resource_mut::<NextState<AppState>>()
        .unwrap();
    state.set(AppState::Analysis);
    app.update();

    // Set up analyzing state
    let mut analysis_state = app
        .world_mut()
        .get_resource_mut::<AnalysisWidgetState>()
        .unwrap();
    analysis_state.is_analyzing = true;

    // Send escape key event
    let mut events = app
        .world_mut()
        .get_resource_mut::<Events<AnalysisEvent>>()
        .unwrap();
    events.send(AnalysisEvent::KeyEvent(BevyKeyEvent(KeyEvent {
        code: KeyCode::Esc,
        modifiers: KeyModifiers::empty(),
        kind: KeyEventKind::Press,
        state: crossterm::event::KeyEventState::empty(),
    })));

    // Add the system
    app.add_systems(
        Update,
        ai_code_buddy::widgets::analysis::analysis_event_handler,
    );
    app.add_systems(Update, app_events_handler);

    app.update();
    app.update(); // Run another update to process the AppEvent

    // Check that analysis was stopped and state changed
    let analysis_state = app.world().get_resource::<AnalysisWidgetState>().unwrap();
    assert!(!analysis_state.is_analyzing);

    let app_state = app.world().get_resource::<State<AppState>>().unwrap();
    assert_eq!(*app_state.get(), AppState::Overview);
}

#[test]
fn test_analysis_event_handler_enter_key_start_analysis() {
    let mut app = App::new();
    app.add_plugins(MinimalPlugins)
        .add_plugins(StatesPlugin)
        .init_state::<AppState>()
        .add_event::<AnalysisEvent>()
        .add_event::<ai_code_buddy::events::app::AppEvent>()
        .add_event::<bevy::app::AppExit>()
        .init_resource::<AnalysisWidgetState>()
        .insert_resource(Args {
            repo_path: ".".to_string(),
            source_branch: "main".to_string(),
            target_branch: "HEAD".to_string(),
            cli_mode: false,
            verbose: false,
            show_credits: false,
            output_format: ai_code_buddy::args::OutputFormat::Summary,
            exclude_patterns: vec![],
            include_patterns: vec![],
            use_gpu: false,
            force_cpu: false,
<<<<<<< HEAD

            parallel: false,
=======
            disable_ai: false,
>>>>>>> 138ac2cb
        })
        .add_plugins(bevy_tokio_tasks::TokioTasksPlugin::default());

    // Set state to Analysis
    let mut state = app
        .world_mut()
        .get_resource_mut::<NextState<AppState>>()
        .unwrap();
    state.set(AppState::Analysis);
    app.update();

    // Send enter key event
    let mut events = app
        .world_mut()
        .get_resource_mut::<Events<AnalysisEvent>>()
        .unwrap();
    events.send(AnalysisEvent::KeyEvent(BevyKeyEvent(KeyEvent {
        code: KeyCode::Enter,
        modifiers: KeyModifiers::empty(),
        kind: KeyEventKind::Release,
        state: crossterm::event::KeyEventState::empty(),
    })));

    // Add the system
    app.add_systems(
        Update,
        ai_code_buddy::widgets::analysis::analysis_event_handler,
    );

    app.update();

    // Check that analysis completed successfully
    let analysis_state = app.world().get_resource::<AnalysisWidgetState>().unwrap();
    assert!(!analysis_state.is_analyzing); // Analysis should be complete
    assert!(analysis_state.review.is_some()); // Should have review data
    assert_eq!(analysis_state.progress, 100.0); // Should be 100% complete
}

#[test]
fn test_analysis_event_handler_navigation_keys() {
    let mut app = App::new();
    app.add_plugins(MinimalPlugins)
        .add_plugins(StatesPlugin)
        .init_state::<AppState>()
        .add_event::<AnalysisEvent>()
        .add_event::<ai_code_buddy::events::app::AppEvent>()
        .add_event::<bevy::app::AppExit>()
        .init_resource::<AnalysisWidgetState>()
        .insert_resource(Args {
            repo_path: ".".to_string(),
            source_branch: "main".to_string(),
            target_branch: "HEAD".to_string(),
            cli_mode: false,
            verbose: false,
            show_credits: false,
            output_format: ai_code_buddy::args::OutputFormat::Summary,
            exclude_patterns: vec![],
            include_patterns: vec![],
            use_gpu: false,
            force_cpu: false,
<<<<<<< HEAD

            parallel: false,
=======
            disable_ai: false,
>>>>>>> 138ac2cb
        })
        .add_plugins(bevy_tokio_tasks::TokioTasksPlugin::default());

    // Set state to Analysis
    let mut state = app
        .world_mut()
        .get_resource_mut::<NextState<AppState>>()
        .unwrap();
    state.set(AppState::Analysis);
    app.update();

    // Set up completed analysis with issues
    let mut analysis_state = app
        .world_mut()
        .get_resource_mut::<AnalysisWidgetState>()
        .unwrap();
    let review = Review {
        issues: vec![
            Issue {
                category: "Issue1".to_string(),
                description: "First issue".to_string(),
                file: "file1.rs".to_string(),
                line: 1,
                severity: "high".to_string(),
                commit_status: CommitStatus::Modified,
            },
            Issue {
                category: "Issue2".to_string(),
                description: "Second issue".to_string(),
                file: "file2.rs".to_string(),
                line: 2,
                severity: "medium".to_string(),
                commit_status: CommitStatus::Staged,
            },
        ],
        ..Default::default()
    };
    analysis_state.review = Some(review);
    analysis_state.selected_issue = 0;

    // Send down arrow key event
    let mut events = app
        .world_mut()
        .get_resource_mut::<Events<AnalysisEvent>>()
        .unwrap();
    events.send(AnalysisEvent::KeyEvent(BevyKeyEvent(KeyEvent {
        code: KeyCode::Down,
        modifiers: KeyModifiers::empty(),
        kind: KeyEventKind::Release,
        state: crossterm::event::KeyEventState::empty(),
    })));

    // Add the system
    app.add_systems(
        Update,
        ai_code_buddy::widgets::analysis::analysis_event_handler,
    );

    app.update();

    // Check that selection moved down
    let analysis_state = app.world().get_resource::<AnalysisWidgetState>().unwrap();
    assert_eq!(analysis_state.selected_issue, 1);
}

#[test]
fn test_analysis_event_handler_reports_key() {
    let mut app = App::new();
    app.add_plugins(MinimalPlugins)
        .add_plugins(StatesPlugin)
        .init_state::<AppState>()
        .add_event::<AnalysisEvent>()
        .add_event::<ai_code_buddy::events::app::AppEvent>()
        .init_resource::<AnalysisWidgetState>()
        .insert_resource(Args {
            repo_path: ".".to_string(),
            source_branch: "main".to_string(),
            target_branch: "HEAD".to_string(),
            cli_mode: false,
            verbose: false,
            show_credits: false,
            output_format: ai_code_buddy::args::OutputFormat::Summary,
            exclude_patterns: vec![],
            include_patterns: vec![],
            use_gpu: false,
            force_cpu: false,
<<<<<<< HEAD

            parallel: false,
=======
            disable_ai: false,
>>>>>>> 138ac2cb
        })
        .add_plugins(bevy_tokio_tasks::TokioTasksPlugin::default());

    // Set state to Analysis
    let mut state = app
        .world_mut()
        .get_resource_mut::<NextState<AppState>>()
        .unwrap();
    state.set(AppState::Analysis);
    app.update();

    // Send 'r' key event
    let mut events = app
        .world_mut()
        .get_resource_mut::<Events<AnalysisEvent>>()
        .unwrap();
    events.send(AnalysisEvent::KeyEvent(BevyKeyEvent(KeyEvent {
        code: KeyCode::Char('r'),
        modifiers: KeyModifiers::empty(),
        kind: KeyEventKind::Release,
        state: crossterm::event::KeyEventState::empty(),
    })));

    // Add the system
    app.add_systems(
        Update,
        ai_code_buddy::widgets::analysis::analysis_event_handler,
    );

    app.update();

    // Check that app event was sent to switch to reports
    let app_events = app
        .world()
        .get_resource::<Events<ai_code_buddy::events::app::AppEvent>>()
        .unwrap();
    let mut cursor = app_events.get_cursor();
    let switch_found = cursor.read(app_events).any(|event| {
        matches!(
            event,
            ai_code_buddy::events::app::AppEvent::SwitchTo(AppState::Reports)
        )
    });
    assert!(switch_found, "Should have sent switch to reports event");
}

#[test]
fn test_analysis_plugin_setup() {
    let mut app = App::new();
    app.add_plugins(MinimalPlugins).add_plugins(AnalysisPlugin);

    // Check that resources were initialized
    let analysis_state = app.world().get_resource::<AnalysisWidgetState>();
    assert!(analysis_state.is_some());

    // Check that events were added
    let analysis_events = app.world().get_resource::<Events<AnalysisEvent>>();
    assert!(analysis_events.is_some());
}<|MERGE_RESOLUTION|>--- conflicted
+++ resolved
@@ -333,12 +333,9 @@
             include_patterns: vec![],
             use_gpu: false,
             force_cpu: false,
-<<<<<<< HEAD
 
             parallel: false,
-=======
             disable_ai: false,
->>>>>>> 138ac2cb
         })
         .add_plugins(bevy_tokio_tasks::TokioTasksPlugin::default());
 
@@ -409,12 +406,9 @@
             include_patterns: vec![],
             use_gpu: false,
             force_cpu: false,
-<<<<<<< HEAD
 
             parallel: false,
-=======
             disable_ai: false,
->>>>>>> 138ac2cb
         })
         .add_plugins(bevy_tokio_tasks::TokioTasksPlugin::default());
 
@@ -475,12 +469,9 @@
             include_patterns: vec![],
             use_gpu: false,
             force_cpu: false,
-<<<<<<< HEAD
 
             parallel: false,
-=======
             disable_ai: false,
->>>>>>> 138ac2cb
         })
         .add_plugins(bevy_tokio_tasks::TokioTasksPlugin::default());
 
@@ -567,12 +558,9 @@
             include_patterns: vec![],
             use_gpu: false,
             force_cpu: false,
-<<<<<<< HEAD
 
             parallel: false,
-=======
             disable_ai: false,
->>>>>>> 138ac2cb
         })
         .add_plugins(bevy_tokio_tasks::TokioTasksPlugin::default());
 
